--- conflicted
+++ resolved
@@ -43,21 +43,11 @@
     /// @param tick The tick to flip
     /// @param tickSpacing The spacing between usable ticks
     function flipTick(mapping(int16 => uint256) storage self, int24 tick, int24 tickSpacing) internal {
-<<<<<<< HEAD
-        /*
-         * Equivalent to the following Solidity:
-         *     if (tick % tickSpacing != 0) revert TickMisaligned(tick, tickSpacing);
-         *     (int16 wordPos, uint8 bitPos) = position(tick / tickSpacing);
-         *     uint256 mask = 1 << bitPos;
-         *     self[wordPos] ^= mask;
-         */
-=======
         // Equivalent to the following Solidity:
         //     if (tick % tickSpacing != 0) revert TickMisaligned(tick, tickSpacing);
         //     (int16 wordPos, uint8 bitPos) = position(tick / tickSpacing);
         //     uint256 mask = 1 << bitPos;
         //     self[wordPos] ^= mask;
->>>>>>> 87292dfc
         assembly ("memory-safe") {
             // ensure that the tick is spaced
             if smod(tick, tickSpacing) {
